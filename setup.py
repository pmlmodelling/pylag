--- conflicted
+++ resolved
@@ -10,13 +10,8 @@
 
 MAJOR               = 0
 MINOR               = 3
-<<<<<<< HEAD
-PATCH               = 2
+PATCH               = 3
 ISRELEASED          = False
-=======
-PATCH               = 3
-ISRELEASED          = True
->>>>>>> 8845c803
 VERSION = '{}.{}.{}'.format(MAJOR, MINOR, PATCH)
 
 build_type = 'prod'
